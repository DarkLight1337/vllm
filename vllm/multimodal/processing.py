# SPDX-License-Identifier: Apache-2.0
import json
import re
import sys
from abc import ABC, abstractmethod
from collections import defaultdict
from collections.abc import (Callable, Generator, ItemsView, Iterable, Mapping,
                             Sequence)
from dataclasses import dataclass, field
from enum import Enum
from functools import lru_cache
from typing import (TYPE_CHECKING, Generic, NamedTuple, Optional, Protocol,
                    TypeVar, Union, cast)

import torch
from transformers import BatchFeature, PretrainedConfig, ProcessorMixin
from typing_extensions import assert_never

from vllm.inputs import InputProcessingContext
from vllm.jsontree import json_map_leaves, json_reduce_leaves
from vllm.logger import init_logger
from vllm.transformers_utils.tokenizer import (AnyTokenizer, decode_tokens,
                                               encode_tokens)
from vllm.utils import GiB_bytes, LRUCache, flatten_2d_lists, full_groupby
from vllm.v1.metrics.stats import MultiModalCacheStats

from .hasher import MultiModalHasher
from .inputs import (MultiModalDataDict, MultiModalEncDecInputs,
                     MultiModalFieldConfig, MultiModalInputs, MultiModalKwargs,
                     MultiModalKwargsItem, NestedTensors, PlaceholderRange)
from .parse import (DictEmbeddingItems, EmbeddingItems, MultiModalDataItems,
                    MultiModalDataParser)

if TYPE_CHECKING:
    from .profiling import BaseDummyInputsBuilder

logger = init_logger(__name__)

_S = TypeVar("_S", str, list[int])

PromptSeq = Union[str, list[int]]
"""A token sequence (list of token IDs) or text."""


@dataclass
class PromptIndex:
    """Resolves to an index in the prompt."""
    get_match_index: Callable[[AnyTokenizer, PromptSeq], Optional[int]]


class PromptIndexTargets:

    @staticmethod
    def start() -> PromptIndex:
        """
        Resolves to the start of the prompt (before the first token).

        This results in a match even if the prompt is empty.
        """
        return PromptIndex(lambda tok, prompt: 0)

    @staticmethod
    def prefix(seq: PromptSeq) -> PromptIndex:
        """
        Resolves to a location in the prompt after the given prefix.
        """

        def get_match_index(
            tokenizer: AnyTokenizer,
            prompt: PromptSeq,
        ) -> Optional[int]:
            prefix = seq

            if isinstance(prompt, str):
                if not isinstance(prefix, str):
                    # Make both `str`
                    prefix = decode_tokens(tokenizer, prefix)
            else:
                if isinstance(prefix, str):
                    # Make both `list[int]`
                    prefix = encode_tokens(tokenizer,
                                           prefix,
                                           add_special_tokens=False)

            match_idx = len(prefix)
            return match_idx if prompt[:match_idx] == prefix else None

        return PromptIndex(get_match_index)

    @staticmethod
    def end() -> PromptIndex:
        """
        Resolves to the end of the prompt (after the last token).

        This results in a match even if the prompt is empty.
        """
        return PromptIndex(lambda tok, prompt: len(prompt))


PromptTarget = Union[PromptSeq, PromptIndex]
"""
The token sequence or text to update.
"""


@dataclass
class PromptUpdateDetails(Generic[_S]):
    """Details about the token sequence or text that are part of the update."""

    full: _S
    """The full content."""

    is_embed: Optional[Callable[["_BoundPromptSequence"], torch.Tensor]] = None
    """
    Given :attr:`full`, return a boolean mask of shape `(len(full),)`
    indicating which positions of `full` to assign embeddings to.

    `None` (default) means to assign embeddings to all positions of `full`.

    The embeddings are obtained by calling
    :class:`SupportsMultiModal.get_multimodal_embeddings`.
    """

    @staticmethod
    def from_seq(seq: _S) -> "PromptUpdateDetails[_S]":
        return PromptUpdateDetails(full=seq)

    @staticmethod
    def select_text(
        seq: _S,
        embed_text: str,
    ) -> "PromptUpdateDetails[_S]":

        def is_embed(full: "_BoundPromptSequence") -> torch.Tensor:
            embed_token_ids = encode_tokens(full.tokenizer, embed_text)

            return torch.isin(
                torch.tensor(full.token_ids),
                torch.tensor(embed_token_ids),
            )

        return PromptUpdateDetails(full=seq, is_embed=is_embed)

    @staticmethod
    def select_token_id(
        seq: _S,
        embed_token_id: int,
    ) -> "PromptUpdateDetails[_S]":
        return PromptUpdateDetails(
            full=seq,
            is_embed=lambda f: torch.tensor(f.token_ids) == embed_token_id,
        )


PromptUpdateInfo = Union[PromptSeq, PromptUpdateDetails]
"""
The token sequence or text that are part of the update.

If only part of the content corresponds to feature placeholders, you can
use :class:`PromptUpdateDetails` to specify which part.
"""

PromptUpdateContent = Union[Callable[[int], PromptUpdateInfo],
                            PromptUpdateInfo]
"""
Given the index of the processed item within :attr:`modality`,
output the corresponding token sequence (or text).

For convenience, you can directly pass in the token sequence (or text)
instead of a function if it does not depend on the input.
"""


class UpdateMode(str, Enum):
    INSERT = "insert"
    REPLACE = "replace"


@dataclass
class PromptUpdate(ABC):
    """
    Defines how to update a prompt with placeholder tokens.
    """

    modality: str
    """The modality for which the update is made."""

    target: PromptTarget
    """The token sequence (or text) to update."""

    @property
    @abstractmethod
    def content(self) -> PromptUpdateContent:
        """The placeholder tokens that are part of the update."""
        raise NotImplementedError

    @property
    @abstractmethod
    def mode(self) -> UpdateMode:
        """Defines how to update the prompt."""
        raise NotImplementedError

    def bind(self, tokenizer: AnyTokenizer) -> "BoundPromptUpdate":
        return BoundPromptUpdate(
            _origin=self,
            tokenizer=tokenizer,
        )


@dataclass
class PromptInsertion(PromptUpdate):
    """
    Defines how to insert placeholder tokens into a prompt.

    Example:

        For each image, insert a number of ``<image>`` feature placeholders
        equal to the feature size of the vision encoder after the ``<s>`` token:

        .. code-block:: python

            PromptInsertion(
                modality="image",
                target="<s>",
                insertion="<image>" * image_feature_size,
            )

        Insert these tokens at the start of the prompt:

        .. code-block:: python

            PromptInsertion(
                modality="image",
                target=PromptIndexTargets.start(),
                insertion="<image>" * image_feature_size,
            )

        Insert these tokens after a prefix ``Images:``:

        .. code-block:: python

            PromptInsertion(
                modality="image",
                target=PromptIndexTargets.prefix("Images:"),
                insertion="<image>" * image_feature_size,
            )

        Insert these tokens at the end of the prompt:

        .. code-block:: python

            PromptInsertion(
                modality="image",
                target=PromptIndexTargets.end(),
                insertion="<image>" * image_feature_size,
            )
    """

    insertion: PromptUpdateContent = field(repr=False)
    """
    Given the index of the processed item within :attr:`modality`,
    output the token sequence (or text) to insert right after :attr:`target`.

    For convenience, you can directly pass in the token sequence (or text)
    instead of a function if it does not depend on the input.
    """

    @property
    def content(self) -> PromptUpdateContent:
        return self.insertion

    @property
    def mode(self) -> UpdateMode:
        return UpdateMode.INSERT


@dataclass
class PromptReplacement(PromptUpdate):
    """
    Defines how to replace portions of an input prompt with placeholder tokens.

    Example:

        For each image, replace one ``<image>`` input placeholder in the prompt
        with a number of ``<image>`` feature placeholders
        equal to the feature size of the vision encoder:

        .. code-block:: python

            PromptReplacement(
                modality="image",
                target="<image>",
                replacement="<image>" * image_feature_size,
            )

        As above, but further pad the feature placeholders with ``<image_bos>``
        and `<image_eos>``, which are not supposed to be passed to the vision
        encoder:

        .. code-block:: python

            PromptReplacement(
                modality="image",
                target="<image>",
                replacement=PromptUpdateDetails(
                    full="".join([
                        "<image_bos>",
                        "<image>" * image_feature_size,
                        "<image_eos>",
                    ]),
                    features="<image>" * image_feature_size,
                ),
            )

        To avoid unnecessary tokenization during prompt replacement,
        we recommended passing token sequences instead of text:

        .. code-block:: python

            PromptReplacement(
                modality="image",
                target=[image_token_id],
                replacement=PromptUpdateDetails(
                    full=([image_bos_id] + [image_token_id] * image_feature_size
                          + [image_eos_id]),
                    features=[image_token_id] * image_feature_size,
                ),
            )
    """

    replacement: PromptUpdateContent = field(repr=False)
    """
    Given the index of the processed item within :attr:`modality`,
    output the token sequence (or text) to replace :attr:`target`.

    For convenience, you can directly pass in the token sequence (or text)
    instead of a function if it does not depend on the input.
    """

    @property
    def content(self) -> PromptUpdateContent:
        return self.replacement

    @property
    def mode(self) -> UpdateMode:
        return UpdateMode.REPLACE


@lru_cache(maxsize=2048)
def _cached_encode(
    tokenizer: AnyTokenizer,
    text: str,
    *,
    add_special_tokens: Optional[bool] = None,
) -> list[int]:
    return encode_tokens(tokenizer,
                         text,
                         add_special_tokens=add_special_tokens)


@lru_cache(maxsize=2048)
def _cached_decode(
    tokenizer: AnyTokenizer,
    token_ids: tuple[int, ...],
    *,
    skip_special_tokens: Optional[bool] = None,
) -> str:
    return decode_tokens(tokenizer,
                         list(token_ids),
                         skip_special_tokens=skip_special_tokens)


class _HasModalityAttr(Protocol):
    modality: str


class _HasModalityProp(Protocol):

    @property
    def modality(self) -> str:
        ...


_M = TypeVar("_M", bound=Union[_HasModalityAttr, _HasModalityProp])


def full_groupby_modality(values: Iterable[_M]) -> ItemsView[str, list[_M]]:
    """Convenience function to apply :func:`full_groupby` based on modality."""
    return full_groupby(values, key=lambda x: x.modality)


@dataclass
class _BoundPromptSequence:
    """
    A :data:`_PromptSeq` bound to a tokenizer to automatically
    convert between token sequence and text representations.
    """
    tokenizer: AnyTokenizer = field(repr=False)

    _text: Optional[str]
    _token_ids: Optional[list[int]]

    @staticmethod
    def from_seq(
        tokenizer: AnyTokenizer,
        seq: PromptSeq,
    ) -> "_BoundPromptSequence":
        return _BoundPromptSequence(
            tokenizer=tokenizer,
            _text=seq if isinstance(seq, str) else None,
            _token_ids=seq if isinstance(seq, list) else None,
        )

    def __post_init__(self) -> None:
        if self._text is None and self._token_ids is None:
            raise ValueError("At least one of 'text' and 'token_ids' must be "
                             "specified")

    @property
    def text(self) -> str:
        if self._text is None:
            assert self._token_ids is not None
            self._text = _cached_decode(self.tokenizer, tuple(self._token_ids))

        return self._text

    @property
    def token_ids(self) -> list[int]:
        if self._token_ids is None:
            assert self._text is not None
            self._token_ids = _cached_encode(self.tokenizer,
                                             self._text,
                                             add_special_tokens=False)

        return self._token_ids


@dataclass
class _BoundPromptContent:
    full: _BoundPromptSequence
    is_embed: Optional[Callable[["_BoundPromptSequence"], torch.Tensor]]


@dataclass
class BoundPromptUpdate:
    """
    A :class:`PromptUpdate` bound to a tokenizer to automatically convert
    :attr:`target` and the result of :meth:`get_content` between
    token sequence and text representations.
    """
    _origin: PromptUpdate
    tokenizer: AnyTokenizer = field(repr=False)

    def __post_init__(self) -> None:
        self._content_cache = dict[int, _BoundPromptContent]()

    @property
    def modality(self) -> str:
        return self._origin.modality

    @property
    def target(self) -> Union[_BoundPromptSequence, PromptIndex]:
        """The token sequence (or text) to update."""
        target = self._origin.target

        if isinstance(target, PromptIndex):
            return target

        return _BoundPromptSequence.from_seq(self.tokenizer, target)

    @property
    def content(self) -> PromptUpdateContent:
        """The placeholder tokens that are part of the update."""
        return self._origin.content

    @property
    def mode(self) -> UpdateMode:
        """Defines how to update the prompt."""
        return self._origin.mode

    def get_content(self, item_idx: int) -> _BoundPromptContent:
        """
        Given the index of the processed item within :attr:`modality`,
        output the token sequence (or text) to update.
        """
        content = self.content
        if callable(content):
            cache_key = item_idx
            if cache_key in self._content_cache:
                return self._content_cache[cache_key]

            content = content(item_idx)
        else:
            cache_key = None

        if not isinstance(content, PromptUpdateDetails):
            content = PromptUpdateDetails.from_seq(content)

        bound_full = _BoundPromptSequence.from_seq(self.tokenizer,
                                                   content.full)
        bound_content = _BoundPromptContent(full=bound_full,
                                            is_embed=content.is_embed)

        if cache_key is not None:
            self._content_cache[cache_key] = bound_content

        return bound_content


class _TokenMatch(NamedTuple):
    start_idx: int
    end_idx: int


def iter_token_matches(
    token_ids: list[int],
    match_ids: list[int],
) -> Generator[_TokenMatch]:
    """
    Yield each occurrence of :code:`match_ids` in :code:`token_ids`.

    Note that empty matches are ignored.
    """
    prompt_len = len(token_ids)
    match_len = len(match_ids)

    if match_len == 0:
        return

    start_idx = 0
    while start_idx < prompt_len - match_len + 1:
        end_idx = start_idx + match_len

        if token_ids[start_idx:end_idx] == match_ids:
            yield _TokenMatch(start_idx=start_idx, end_idx=end_idx)

            # Exclude overlapping matches
            start_idx = end_idx
        else:
            start_idx += 1


def replace_token_matches(
    token_ids: list[int],
    match_ids: list[int],
    new_ids: list[int],
) -> list[int]:
    """
    Replace each occurrence of :code:`match_ids` in :code:`token_ids`
    with :code:`new_ids`.

    Note that empty matches are ignored.
    """
    out_seqs = list[list[int]]()
    prev_end_idx = 0

    for match in iter_token_matches(token_ids, match_ids):
        start_idx = match.start_idx
        end_idx = match.end_idx

        out_seqs.append(token_ids[prev_end_idx:start_idx])
        out_seqs.append(new_ids)
        prev_end_idx = end_idx

    out_seqs.append(token_ids[prev_end_idx:])

    return flatten_2d_lists(out_seqs)


@dataclass(repr=False)
class PromptTargetMatch(ABC):
    _origin: BoundPromptUpdate

    @property
    def modality(self) -> str:
        return self._origin.modality

    @property
    @abstractmethod
    def start_idx(self) -> int:
        raise NotImplementedError

    @property
    @abstractmethod
    def end_idx(self) -> int:
        raise NotImplementedError

    def __repr__(self) -> str:
        return (f"{type(self).__name__}(modality={self.modality!r}, "
                f"start_idx={self.start_idx!r}, end_idx={self.end_idx!r})")


@dataclass(repr=False)
class _PromptTargetIndexMatch(PromptTargetMatch):
    match_idx: int

    @property
    def start_idx(self) -> int:
        return self.match_idx

    @property
    def end_idx(self) -> int:
        return self.match_idx


@dataclass(repr=False)
class _PromptTargetTokenMatch(PromptTargetMatch):
    match: _TokenMatch

    @property
    def start_idx(self) -> int:
        return self.match.start_idx

    @property
    def end_idx(self) -> int:
        return self.match.end_idx


@dataclass(repr=False)
class _PromptTargetTextMatch(PromptTargetMatch):
    match: re.Match[str]

    @property
    def start_idx(self) -> int:
        return self.match.start()

    @property
    def end_idx(self) -> int:
        return self.match.end()


@dataclass
class PlaceholderFeaturesInfo:
    modality: str
    item_idx: int
    start_idx: int
    tokens: list[int]
    is_embed: Optional[torch.Tensor]

    @property
    def length(self) -> int:
        return len(self.tokens)

    def to_range(self) -> PlaceholderRange:
        # TODO: Is it worth it to optimize this by stripping the
        # leading and ending positions where `is_embed=False`?
        return PlaceholderRange(
            offset=self.start_idx,
            length=self.length,
            is_embed=self.is_embed,
        )


def find_token_matches(
    prompt: list[int],
    prompt_updates: Sequence[BoundPromptUpdate],
) -> Sequence[PromptTargetMatch]:
    """Return each target of :code:`prompt_updates` found in :code:`prompt`."""

    def get_matches(update: BoundPromptUpdate):
        target = update.target

        if isinstance(target, PromptIndex):
            match_idx = target.get_match_index(update.tokenizer, prompt)
            if match_idx is None:
                return []

            return [_PromptTargetIndexMatch(update, match_idx)]

        return [
            _PromptTargetTokenMatch(update, match)
            for match in iter_token_matches(prompt, target.token_ids)
        ]

    return [
        match for update in prompt_updates for match in get_matches(update)
    ]


def find_text_matches(
    prompt: str,
    prompt_updates: Sequence[BoundPromptUpdate],
) -> Sequence[PromptTargetMatch]:
    """Return each target of :code:`prompt_updates` found in :code:`prompt`."""

    def get_matches(update: BoundPromptUpdate):
        target = update.target

        if isinstance(target, PromptIndex):
            match_idx = target.get_match_index(update.tokenizer, prompt)
            if match_idx is None:
                return []

            return [_PromptTargetIndexMatch(update, match_idx)]

        return [
            _PromptTargetTextMatch(update, match)
            for match in re.finditer(re.escape(target.text), prompt)
        ]

    return [
        match for update in prompt_updates for match in get_matches(update)
    ]


def _resolve_matches(
    prompt: PromptSeq,
    mm_matches: Mapping[str, Sequence[PromptTargetMatch]],
) -> list[PromptTargetMatch]:
    """
    Resolve :code:`mm_matches` to ensure that there are no overlapping matches,
    and sort them such that earlier matches take priority over later ones.
    """
    matches = [m for matches in mm_matches.values() for m in matches]

    seen_matches: list[Optional[PromptTargetMatch]] = [None] * len(prompt)

    for match in matches:
        for idx in range(match.start_idx, match.end_idx):
            if seen_matches[idx] is not None:
                raise ValueError("Found overlapping matches "
                                 f"({seen_matches[idx]} and {match}) "
                                 f"at index={idx} of prompt={prompt}")

            seen_matches[idx] = match

    return sorted(matches, key=lambda x: x.start_idx)


def _apply_matches(
    prompt: _S,
    mm_matches: Mapping[str, Sequence[PromptTargetMatch]],
    mm_item_counts: Mapping[str, int],
) -> list[_S]:
    """Apply the updates in :code:`mm_matches` to :code:`prompt`."""
    out_seqs = list[Union[str, list[int]]]()
    prev_end_idx = 0
    next_idx_by_modality = defaultdict[str, int](lambda: 0)

    for match in _resolve_matches(prompt, mm_matches):
        modality = match.modality

        item_start_idx = next_idx_by_modality[modality]
        max_item_count = mm_item_counts.get(modality, 0)
        if item_start_idx >= max_item_count:
            continue

        start_idx = match.start_idx
        end_idx = match.end_idx
        origin = match._origin
        mode = origin.mode

        if mode == UpdateMode.INSERT:
            out_seqs.append(prompt[prev_end_idx:end_idx])
            num_inserts = max_item_count
        elif mode == UpdateMode.REPLACE:
            out_seqs.append(prompt[prev_end_idx:start_idx])
            num_inserts = max_item_count if start_idx == end_idx else 1
        else:
            assert_never(mode)

        item_end_idx = min(item_start_idx + num_inserts, max_item_count)

        for item_idx in range(item_start_idx, item_end_idx):
            content = origin.get_content(item_idx)
            insert_seq = (content.full.text if isinstance(prompt, str) else
                          content.full.token_ids)

            out_seqs.append(insert_seq)

        prev_end_idx = end_idx
        next_idx_by_modality[modality] += item_end_idx - item_start_idx

    out_seqs.append(prompt[prev_end_idx:])

    return cast(list[_S], out_seqs)


def apply_token_matches(
    prompt: list[int],
    mm_matches: Mapping[str, Sequence[PromptTargetMatch]],
    mm_item_counts: Mapping[str, int],
) -> list[int]:
    """Apply the updates in :code:`mm_matches` to :code:`prompt`."""
    if not mm_matches:
        return prompt

    token_id_seqs = _apply_matches(prompt, mm_matches, mm_item_counts)

    return flatten_2d_lists(token_id_seqs)


def apply_text_matches(
    prompt: str,
    mm_matches: Mapping[str, Sequence[PromptTargetMatch]],
    mm_item_counts: Mapping[str, int],
) -> str:
    """Apply the updates in :code:`mm_matches` to :code:`prompt`."""
    if not mm_matches:
        return prompt

    texts = _apply_matches(prompt, mm_matches, mm_item_counts)

    return "".join(texts)


def _iter_placeholders(
    mm_prompt_updates: Mapping[str, Sequence[BoundPromptUpdate]],
    prompt: list[int],
    mm_item_counts: Mapping[str, int],
) -> Iterable[PlaceholderFeaturesInfo]:
    """
    Yield each set of placeholder tokens found in :code:`prompt`.

    Matches are exclusive even when multiple modalities share
    the same placeholder tokens. In that case, the modality that
    appears earlier in `mm_prompt_updates` takes priority.

    Note that empty matches are ignored.
    """
    prompt_len = len(prompt)
    item_idx_by_modality = defaultdict[str, int](lambda: 0)

    start_idx = 0
    while start_idx < prompt_len:
        found = False

        for modality, modality_updates in mm_prompt_updates.items():
            item_idx = item_idx_by_modality[modality]
            if item_idx >= mm_item_counts.get(modality, 0):
                continue

            for update_info in modality_updates:
                content = update_info.get_content(item_idx)
                content_tokens_full = content.full.token_ids
                content_len_full = len(content_tokens_full)
                end_idx_full = start_idx + content_len_full

                if content_len_full == 0 or end_idx_full > prompt_len:
                    continue

                if prompt[start_idx:end_idx_full] == content_tokens_full:
                    content_is_embed = content.is_embed
                    if content_is_embed is not None:
                        content_is_embed = content_is_embed(content.full)

                    yield PlaceholderFeaturesInfo(
                        modality=modality,
                        item_idx=item_idx,
                        start_idx=start_idx,
                        tokens=content_tokens_full,
                        is_embed=content_is_embed,
                    )

                    # Exclude overlapping matches
                    start_idx = end_idx_full
                    item_idx_by_modality[modality] += 1
                    found = True
                    break

            if found:
                break  # Go back to the outer while loop

        if not found:
            start_idx += 1


def find_mm_placeholders(
    mm_prompt_updates: Mapping[str, Sequence[BoundPromptUpdate]],
    prompt: list[int],
    mm_item_counts: Mapping[str, int],
) -> Mapping[str, list[PlaceholderFeaturesInfo]]:
    it = _iter_placeholders(mm_prompt_updates, prompt, mm_item_counts)
    return dict(full_groupby_modality(it))


_V = TypeVar("_V", bound="Union[MultiModalKwargs, MultiModalKwargsItem]")


class ProcessingCacheOptionalItem(NamedTuple):
    key: str
    value: Optional[MultiModalKwargsItem]


class ProcessingCacheItem(NamedTuple):
    key: str
    value: MultiModalKwargsItem


class ProcessingCache:

    @staticmethod
    def get_lru_cache(
        capacity_gb: float,
        value_type: type[_V],
        *,
        debug: bool = False,
    ) -> LRUCache[str, _V]:

        def get_leaf_size(leaf: object) -> int:
            # MultiModalKwargs is not a subclass of dict
            if isinstance(leaf, MultiModalKwargs):
                return get_item_size(leaf.data)

            # MultiModalKwargsItem is not a subclass of dict
            if isinstance(leaf, MultiModalKwargsItem):
                leaf_data = {k: v.data for k, v in leaf.items()}
                return get_item_size(leaf_data)

            # sys.getsizeof doesn't work for tensors
            if isinstance(leaf, torch.Tensor):
                return leaf.nbytes

            return sys.getsizeof(leaf)

        def get_item_size(
            value: Union[MultiModalKwargs, MultiModalKwargsItem,
                         Mapping[str, NestedTensors]]
        ) -> int:
            size = json_reduce_leaves(
                lambda a, b: a + b,
                json_map_leaves(get_leaf_size, value),
            )

            if debug:
                logger.debug("Calculated size of %s to be %.2f GiB",
                             type(value), size / GiB_bytes)

            return size

        return LRUCache(GiB_bytes * capacity_gb, getsizeof=get_item_size)

    def __init__(
        self,
        capacity_gb: float,
        *,
        debug: bool = False,
    ) -> None:
        super().__init__()

        self._cache = self.get_lru_cache(
            capacity_gb,
            MultiModalKwargsItem,
            debug=debug,
        )
        self._stats = MultiModalCacheStats()

    def make_stats(self) -> MultiModalCacheStats:
        """Get (and reset) the multi-modal cache stats.

        Returns:
            The current multi-modal caching stats.
        """
        mm_cache = self._cache

        info_delta = mm_cache.stat(delta=True)
        self._stats.hits = info_delta.hits
        self._stats.queries = info_delta.total
        self._stats.usage = mm_cache.usage
        self._stats.size_G = mm_cache.currsize / GiB_bytes
        self._stats.size_items = len(mm_cache)

        stats = self._stats
        self._stats = MultiModalCacheStats()
        return stats

    def get(
        self,
        model_id: str,
        modality: str,
        input_item: object,
        input_kwargs: Mapping[str, object],
    ) -> Optional[MultiModalKwargsItem]:
        """
        Get a processed multi-modal item from the cache
        according to its dependencies, including:

        - The model ID
        - The modality of the item
        - The original data item passed to the HF processor
        - The configuration options of the HF processor
        """
        cache_key = MultiModalHasher.hash_kwargs(model_id=model_id,
                                                 **{modality: input_item},
                                                 **input_kwargs)

        return self._cache.get(cache_key)

    def get_item(
        self,
        model_id: str,
        modality: str,
        input_item: object,
        input_kwargs: Mapping[str, object],
    ) -> ProcessingCacheOptionalItem:
        cache_key = MultiModalHasher.hash_kwargs(model_id=model_id,
                                                 **{modality: input_item},
                                                 **input_kwargs)

        return ProcessingCacheOptionalItem(
            key=cache_key,
            value=self._cache.get(cache_key),
        )

    def put(
        self,
        model_id: str,
        modality: str,
        input_item: object,
        input_kwargs: Mapping[str, object],
        output_kwargs: MultiModalKwargsItem,
    ) -> None:
        """
        Put a processed multi-modal item into the cache
        according to its dependencies (see :meth:`get`).
        """
        cache_key = MultiModalHasher.hash_kwargs(model_id=model_id,
                                                 **{modality: input_item},
                                                 **input_kwargs)
        self._cache[cache_key] = output_kwargs

<<<<<<< HEAD
    def reset(self) -> bool:
        self._cache.clear()
        self._stats.reset = True

        return True
=======
    def put_item(self, item: ProcessingCacheItem) -> None:
        self._cache[item.key] = item.value
>>>>>>> d8037867


class BaseProcessingInfo:
    """Base class to provide the information necessary for data processing."""

    def __init__(self, ctx: InputProcessingContext) -> None:
        super().__init__()

        self.ctx = ctx

    @property
    def model_id(self) -> str:
        return self.ctx.model_config.model

    def get_tokenizer(self) -> AnyTokenizer:
        return self.ctx.tokenizer

    def get_hf_config(self) -> PretrainedConfig:
        return self.ctx.get_hf_config()

    def get_hf_processor(self, **kwargs: object) -> ProcessorMixin:
        """
        Subclasses can override this method to handle
        specific kwargs from model config or user inputs.
        """
        return self.ctx.get_hf_processor(**kwargs)

    @abstractmethod
    def get_supported_mm_limits(self) -> Mapping[str, Optional[int]]:
        """
        Return the maximum supported number of items for each modality.

        A value of `None` means unlimited number of items.

        Omitting a modality from the returned dictionary means that
        it is not supported at all.
        """
        raise NotImplementedError

    def get_allowed_mm_limits(self) -> Mapping[str, int]:
        """Return the maximum allowed number of items for each modality."""
        supported_mm_limits = self.get_supported_mm_limits()
        mm_config = self.ctx.get_mm_config()

        allowed_limits = dict[str, int]()
        for modality, supported_limit in supported_mm_limits.items():
            user_limit = mm_config.get_limit_per_prompt(modality)

            allowed_limits[modality] = (user_limit if supported_limit is None
                                        else min(user_limit, supported_limit))

        return allowed_limits


_I = TypeVar("_I", bound=BaseProcessingInfo)

MultiModalHashes = dict[str, list[str]]
"""
A collection of hashes with a similar structure as :class:`MultiModalKwargs`.
"""


class BaseMultiModalProcessor(ABC, Generic[_I]):
    """
    Abstract base class to process multi-modal inputs to be used in vLLM.

    Not to be confused with :class:`transformers.ProcessorMixin`.
    """

    def __init__(self,
                 info: _I,
                 dummy_inputs: "BaseDummyInputsBuilder[_I]",
                 *,
                 cache: Optional[ProcessingCache] = None) -> None:
        super().__init__()

        self.info = info
        self.dummy_inputs = dummy_inputs
        self.cache = cache

        self.data_parser = self._get_data_parser()

    def __call__(
        self,
        prompt: str,
        mm_data: MultiModalDataDict,
        hf_processor_mm_kwargs: Mapping[str, object],
    ) -> MultiModalInputs:
        return self.apply(prompt, mm_data, hf_processor_mm_kwargs)

    def _get_data_parser(self) -> MultiModalDataParser:
        """
        Construct a parser to preprocess multi-modal data items
        before passing them to :meth:`_get_hf_mm_data`.

        You can support additional modalities by creating a subclass
        of :class:`MultiModalDataParser` that has additional subparsers.
        """
        return MultiModalDataParser()

    def _to_mm_items(
        self,
        mm_data: MultiModalDataDict,
    ) -> MultiModalDataItems:
        """
        Normalize :class:`MultiModalDataDict` to :class:`MultiModalDataItems`
        before passing them to :meth:`_get_hf_mm_data`.
        """
        mm_items = self.data_parser.parse_mm_data(mm_data)
        supported_mm_limits = self.info.get_supported_mm_limits()
        allowed_mm_limits = self.info.get_allowed_mm_limits()

        for modality, items in mm_items.items():
            supported_limit = supported_mm_limits.get(modality, 0)
            allowed_limit = allowed_mm_limits.get(modality, 0)
            num_items = len(items)

            if supported_limit is not None and num_items > supported_limit:
                raise ValueError(
                    f"The model only supports at most {supported_limit} "
                    f"{modality} items, but you passed {num_items} "
                    f"{modality} items in the same prompt.")

            if num_items > allowed_limit:
                raise ValueError(
                    "You set or defaulted to "
                    f"'{json.dumps({modality: allowed_limit})}' in "
                    f"`--limit-mm-per-prompt`, but passed {num_items} "
                    f"{modality} items in the same prompt.")

        return mm_items

    @abstractmethod
    def _get_mm_fields_config(
        self,
        hf_inputs: BatchFeature,
        hf_processor_mm_kwargs: Mapping[str, object],
    ) -> Mapping[str, MultiModalFieldConfig]:
        """Given the HF-processed data, output the metadata of each field."""
        raise NotImplementedError

    @abstractmethod
    def _get_prompt_updates(
        self,
        mm_items: MultiModalDataItems,
        hf_processor_mm_kwargs: Mapping[str, object],
        out_mm_kwargs: MultiModalKwargs,
    ) -> Sequence[PromptUpdate]:
        """
        Given the original multi-modal items for this modality
        and HF-processed data, output the updates to perform.

        The information returned by this method is used to update token inputs
        which bypass the HF processor. It is also used to update the output of
        HF processor if the HF process does not apply prompt updates to text
        inputs.

        Moreover, this information is critical to determine the token positions
        in order to construct  :class:`~vllm-multimodal.input.PlaceholderRange`
        for each multi-modal item.
        """
        raise NotImplementedError

    def _find_mm_placeholders(
        self,
        mm_prompt_updates: Mapping[str, Sequence[BoundPromptUpdate]],
        new_token_ids: list[int],
        mm_item_counts: Mapping[str, int],
    ) -> Mapping[str, list[PlaceholderFeaturesInfo]]:
        return find_mm_placeholders(mm_prompt_updates, new_token_ids,
                                    mm_item_counts)

    def _get_hf_mm_data(
        self,
        mm_items: MultiModalDataItems,
    ) -> tuple[Mapping[str, object], Mapping[str, object]]:
        processor_data = dict[str, object]()
        passthrough_data = dict[str, object]()

        for items in mm_items.values():
            processor_data.update(items.get_processor_data())
            passthrough_data.update(items.get_passthrough_data())

        return processor_data, passthrough_data

    def _call_hf_processor(
        self,
        prompt: str,
        # Not to be confused with `mm_data` in `self.apply`.
        # This refers to the data to be passed to HF processor.
        mm_data: Mapping[str, object],
        mm_kwargs: Mapping[str, object],
    ) -> BatchFeature:
        """
        Call the HF processor on the prompt text and
        associated multi-modal data.
        """
        return self.info.ctx.call_hf_processor(
            self.info.get_hf_processor(**mm_kwargs),
            dict(text=prompt, **mm_data),
            mm_kwargs,
        )

    def _hf_processor_applies_updates(
        self,
        prompt_text: str,
        mm_items: MultiModalDataItems,
        hf_processor_mm_kwargs: Mapping[str, object],
    ) -> bool:
        """
        Return whether the HF processor applies prompt updates.

        For most HF processors, this should be :code:`True` when multi-modal
        data items are passed, but :code:`False` when multi-modal embeddings
        are passed.
        """
        return not any(
            isinstance(items, (EmbeddingItems, DictEmbeddingItems))
            for items in mm_items.values())

    def _apply_hf_processor_text_mm(
        self,
        prompt_text: str,
        mm_items: MultiModalDataItems,
        hf_processor_mm_kwargs: Mapping[str, object],
    ) -> tuple[list[int], MultiModalKwargs, bool]:
        """
        Apply the HF processor on the prompt text and multi-modal data
        together.

        In addition, return whether prompt updates have been applied.
        """
        processor_data, passthrough_data = self._get_hf_mm_data(mm_items)

        processed_data = self._call_hf_processor(
            prompt=prompt_text,
            mm_data=processor_data,
            mm_kwargs=hf_processor_mm_kwargs,
        )
        processed_data.update(passthrough_data)

        prompt_ids, = processed_data.pop("input_ids").tolist()

        mm_kwargs = MultiModalKwargs.from_hf_inputs(
            processed_data,
            self._get_mm_fields_config(processed_data, hf_processor_mm_kwargs),
        )

        is_update_applied = self._hf_processor_applies_updates(
            prompt_text=prompt_text,
            mm_items=mm_items,
            hf_processor_mm_kwargs=hf_processor_mm_kwargs,
        )

        return prompt_ids, mm_kwargs, is_update_applied

    def _apply_hf_processor_text_only(self, prompt_text: str) -> list[int]:
        """
        Apply the HF processor on the prompt text only.

        Since HF processor requires that text and multi-modal items
        correspond to each other, we create dummy multi-modal items
        to go along with the text.
        """
        prompt_ids, _, _ = self._apply_hf_processor_text_mm(
            prompt_text=prompt_text,
            mm_items=MultiModalDataItems({}),
            hf_processor_mm_kwargs={},
        )

        return prompt_ids

    def _apply_hf_processor_tokens_only(
        self,
        prompt_tokens: list[int],
    ) -> list[int]:
        """
        Apply the HF processor on the prompt tokens only.

        Most HF processors accept prompt text but not prompt tokens.
        If the HF processor adds or removes tokens that are not related to
        multi-modal data, you should override this method so it is consistent
        with the output of :meth:`_apply_hf_processor_text_only` on the
        corresponding text.
        """
        return prompt_tokens

    def _apply_hf_processor_mm_only(
        self,
        mm_items: MultiModalDataItems,
        hf_processor_mm_kwargs: Mapping[str, object],
    ) -> MultiModalKwargs:
        """
        Apply the HF processor on the multi-modal data only.

        Since HF processor requires that text and multi-modal items
        correspond to each other, we generate dummy text using
        :class:`DummyInputsBuilder` to go along with the multi-modal data.
        """
        mm_counts = mm_items.get_all_counts()

        _, mm_kwargs, _ = self._apply_hf_processor_text_mm(
            prompt_text=self.dummy_inputs.get_dummy_text(mm_counts),
            mm_items=mm_items,
            hf_processor_mm_kwargs=hf_processor_mm_kwargs,
        )

        return mm_kwargs

    def _apply_hf_processor_main(
        self,
        prompt: Union[str, list[int]],
        mm_items: MultiModalDataItems,
        hf_processor_mm_kwargs: Mapping[str, object],
        *,
        enable_hf_prompt_update: bool,
    ) -> tuple[list[int], MultiModalKwargs, bool]:
        """
        Apply the HF processor on the prompt text and multi-modal data.

        In addition, return whether prompt updates have been applied
        (for most HF processors, this should be :code:`True`).

        Note:
            If :code:`enable_hf_prompt_update=False`, we use HF processor
            to perform prompt updates if available; HF processor requires
            that the prompt corresponds to multi-modal items.
        """
        if isinstance(prompt, str):
            if enable_hf_prompt_update:
                return self._apply_hf_processor_text_mm(
                    prompt_text=prompt,
                    mm_items=mm_items,
                    hf_processor_mm_kwargs=hf_processor_mm_kwargs,
                )

            prompt_ids = self._apply_hf_processor_text_only(prompt)
        else:
            prompt_ids = self._apply_hf_processor_tokens_only(prompt)

        mm_kwargs = self._apply_hf_processor_mm_only(
            mm_items=mm_items,
            hf_processor_mm_kwargs=hf_processor_mm_kwargs,
        )

        return prompt_ids, mm_kwargs, False

    def _get_cache_missing_items(
        self,
        cache: ProcessingCache,
        mm_data_items: MultiModalDataItems,
        hf_processor_mm_kwargs: Mapping[str, object],
    ) -> tuple[dict[str, list[ProcessingCacheOptionalItem]], dict[
            str, list[object]]]:
        model_id = self.info.model_id

        mm_cache_items = {
            modality: [
                cache.get_item(model_id, modality, item,
                               hf_processor_mm_kwargs) for item in items
            ]
            for modality, items in mm_data_items.items()
        }

        mm_missing_idxs = {
            modality: [
                idx for idx, item in enumerate(cache_items)
                if item.value is None
            ]
            for modality, cache_items in mm_cache_items.items()
        }
        mm_missing_data = {
            modality: [mm_data_items[modality][idx] for idx in idxs]
            for modality, idxs in mm_missing_idxs.items()
        }

        return mm_cache_items, mm_missing_data

    def _hash_mm_items(
        self,
        mm_items: MultiModalDataItems,
        hf_processor_mm_kwargs: Mapping[str, object],
    ) -> MultiModalHashes:
        """Create MM hashes to be returned (only used in V1)."""
        model_id = self.info.model_id

        return {
            modality: [
                MultiModalHasher.hash_kwargs(model_id=model_id,
                                             **{modality: item},
                                             **hf_processor_mm_kwargs)
                for item in items
            ]
            for modality, items in mm_items.items()
        }

    def _merge_mm_kwargs(
        self,
        cache: ProcessingCache,
        mm_cache_items: dict[str, list[ProcessingCacheOptionalItem]],
        mm_missing_data: dict[str, list[object]],
        mm_missing_kwargs: MultiModalKwargs,
    ) -> dict[str, list[ProcessingCacheItem]]:
        mm_missing_next_idx = {modality: 0 for modality in mm_missing_data}

        merged_items = defaultdict[str, list[ProcessingCacheItem]](list)
        for modality, cache_items in mm_cache_items.items():
            for cache_item in cache_items:
                if cache_item.value is None:
                    kw_item = mm_missing_kwargs.get_item(
                        modality,
                        mm_missing_next_idx[modality],
                    )
                    cache_item_new = ProcessingCacheItem(
                        key=cache_item.key,
                        value=kw_item,
                    )

                    cache.put_item(cache_item_new)
                    mm_missing_next_idx[modality] += 1
                else:
                    cache_item_new = ProcessingCacheItem(
                        key=cache_item.key,
                        value=cache_item.value,
                    )

                merged_items[modality].append(cache_item_new)

        return dict(merged_items)

    def _apply_hf_processor(
        self,
        prompt: Union[str, list[int]],
        mm_data_items: MultiModalDataItems,
        hf_processor_mm_kwargs: Mapping[str, object],
        *,
        return_mm_hashes: bool,
    ) -> tuple[list[int], MultiModalKwargs, Optional[MultiModalHashes], bool]:
        (
            prompt_ids,
            mm_kwargs,
            is_update_applied,
        ) = self._apply_hf_processor_main(
            prompt=prompt,
            mm_items=mm_data_items,
            hf_processor_mm_kwargs=hf_processor_mm_kwargs,
            enable_hf_prompt_update=True,
        )

        mm_hashes = (self._hash_mm_items(mm_data_items, hf_processor_mm_kwargs)
                     if return_mm_hashes else None)

        return prompt_ids, mm_kwargs, mm_hashes, is_update_applied

    def _cached_apply_hf_processor(
        self,
        prompt: Union[str, list[int]],
        mm_data_items: MultiModalDataItems,
        hf_processor_mm_kwargs: Mapping[str, object],
        *,
        return_mm_hashes: bool,
    ) -> tuple[list[int], MultiModalKwargs, Optional[MultiModalHashes], bool]:
        """
        Apply the HF processor on the full prompt text,
        caching the results and reusing cached results.
        """
        cache = self.cache

        _, passthrough_data = self._get_hf_mm_data(mm_data_items)
        if cache is None or passthrough_data:
            return self._apply_hf_processor(
                prompt=prompt,
                mm_data_items=mm_data_items,
                hf_processor_mm_kwargs=hf_processor_mm_kwargs,
                return_mm_hashes=return_mm_hashes,
            )

        (
            mm_cache_items,
            mm_missing_data,
        ) = self._get_cache_missing_items(
            cache=cache,
            mm_data_items=mm_data_items,
            hf_processor_mm_kwargs=hf_processor_mm_kwargs,
        )

        # NOTE: `prompt` does not correspond to `mm_missing_data_items`,
        # so we can't apply prompt updates until the new multimodal
        # items are combined with the cached multimodal items
        (
            prompt_ids,
            mm_missing_kwargs,
            is_update_applied,
        ) = self._apply_hf_processor_main(
            prompt=prompt,
            mm_items=self._to_mm_items(mm_missing_data),
            hf_processor_mm_kwargs=hf_processor_mm_kwargs,
            enable_hf_prompt_update=False,
        )

        mm_cache_items_merged = self._merge_mm_kwargs(
            cache,
            mm_cache_items=mm_cache_items,
            mm_missing_data=mm_missing_data,
            mm_missing_kwargs=mm_missing_kwargs,
        )

        mm_kwargs = MultiModalKwargs.from_items([
            item.value for cache_items in mm_cache_items_merged.values()
            for item in cache_items
        ])

        mm_hashes = {
            modality: [item.key for item in cache_items]
            for modality, cache_items in mm_cache_items_merged.items()
        } if return_mm_hashes else None

        return prompt_ids, mm_kwargs, mm_hashes, is_update_applied

    def _bind_and_group_updates(
        self,
        prompt_updates: Sequence[PromptUpdate],
    ) -> dict[str, Sequence[BoundPromptUpdate]]:
        tokenizer = self.info.get_tokenizer()

        it = (update.bind(tokenizer) for update in prompt_updates)
        return dict(full_groupby_modality(it))

    def _apply_token_matches(
        self,
        prompt: list[int],
        mm_matches: Mapping[str, Sequence[PromptTargetMatch]],
        mm_item_counts: Mapping[str, int],
    ) -> list[int]:
        return apply_token_matches(prompt, mm_matches, mm_item_counts)

    def _apply_text_matches(
        self,
        prompt: str,
        mm_matches: Mapping[str, Sequence[PromptTargetMatch]],
        mm_item_counts: Mapping[str, int],
    ) -> str:
        return apply_text_matches(prompt, mm_matches, mm_item_counts)

    def _apply_prompt_updates(
        self,
        token_ids: list[int],
        mm_prompt_updates: Mapping[str, Sequence[BoundPromptUpdate]],
        mm_item_counts: Mapping[str, int],
    ) -> tuple[list[int], str, Mapping[str, list[PlaceholderFeaturesInfo]]]:
        tokenizer = self.info.get_tokenizer()

        mm_token_matches = {
            modality: find_token_matches(token_ids, updates)
            for modality, updates in mm_prompt_updates.items()
        }
        mm_match_counts = {
            modality: len(matches)
            for modality, matches in mm_token_matches.items()
        }

        # If the search text does not represent a special token,
        # it may have different token IDs in the prompt, because
        # the tokens may go across the boundaries of the search text.
        # ----
        # e.g. when searching for "foo" in "food", if "food" itself makes
        # up a token, then the token ID of "foo" will not appear at all
        # ----
        # Since it is inefficient to search for all possible tokenizations
        # of the search text in the prompt, we instead perform string-based
        # updates on the decoded token IDs, then encode them back.
        if all(
            mm_match_counts.get(modality, 0) >= item_count
            for modality, item_count in mm_item_counts.items()
        ):  # yapf: disable
            token_ids = self._apply_token_matches(
                token_ids,
                mm_token_matches,
                mm_item_counts,
            )

            text = decode_tokens(tokenizer, token_ids)
            matched_updates = {
                modality: [match._origin for match in token_matches]
                for modality, token_matches in mm_token_matches.items()
            }
        else:
            text = decode_tokens(tokenizer, token_ids)

            mm_text_matches = {
                modality: find_text_matches(text, updates)
                for modality, updates in mm_prompt_updates.items()
            }
            text = self._apply_text_matches(
                text,
                mm_text_matches,
                mm_item_counts,
            )

            token_ids = encode_tokens(tokenizer,
                                      text,
                                      add_special_tokens=False)
            matched_updates = {
                modality: [match._origin for match in token_matches]
                for modality, token_matches in mm_text_matches.items()
            }

        placeholders = self._find_mm_placeholders(
            matched_updates,
            token_ids,
            mm_item_counts,
        )

        return token_ids, text, placeholders

    def _validate_mm_kwargs(
        self,
        mm_kwargs: MultiModalKwargs,
        mm_item_counts: Mapping[str, int],
    ) -> None:
        for modality, item_count in mm_item_counts.items():
            if modality in mm_kwargs.modalities:
                items = mm_kwargs.get_items(modality)
            else:
                items = []

            if len(items) != item_count:
                raise RuntimeError(
                    f"Expected there to be {item_count} {modality} items in "
                    f"keyword arguments corresponding to {item_count} "
                    f"{modality} data items, but only found {len(items)}! "
                    "There is likely a problem with your "
                    "implementation of merged multi-modal processor for this "
                    "model (usually arising from an inconsistency between "
                    "`_call_hf_processor` and `_get_mm_fields_config`).")

    def _validate_mm_placeholders(
        self,
        mm_placeholders: Mapping[str, list[PlaceholderFeaturesInfo]],
        mm_item_counts: Mapping[str, int],
    ) -> None:
        for modality, item_count in mm_item_counts.items():
            placeholders = mm_placeholders.get(modality, [])

            if len(placeholders) != item_count:
                raise RuntimeError(
                    f"Expected there to be {item_count} prompt updates "
                    f"corresponding to {item_count} {modality} items, but "
                    f"instead found {len(placeholders)} prompt updates! "
                    "Either the prompt text has missing/incorrect tokens for "
                    "multi-modal inputs, or there is a problem with your "
                    "implementation of merged multi-modal processor for this "
                    "model (usually arising from an inconsistency between "
                    "`_call_hf_processor` and `_get_prompt_updates`).")

    def _maybe_apply_prompt_updates(
        self,
        mm_items: MultiModalDataItems,
        hf_processor_mm_kwargs: Mapping[str, object],
        prompt_ids: list[int],
        mm_kwargs: MultiModalKwargs,
        is_update_applied: bool,
    ) -> tuple[list[int], str, Mapping[str, list[PlaceholderFeaturesInfo]]]:
        unbound_prompt_updates = self._get_prompt_updates(
            mm_items,
            hf_processor_mm_kwargs,
            mm_kwargs,
        )
        mm_prompt_updates = self._bind_and_group_updates(
            unbound_prompt_updates)

        mm_item_counts = mm_items.get_all_counts()
        self._validate_mm_kwargs(mm_kwargs, mm_item_counts)

        if is_update_applied:
            mm_placeholders = self._find_mm_placeholders(
                mm_prompt_updates,
                prompt_ids,
                mm_item_counts,
            )
            self._validate_mm_placeholders(mm_placeholders, mm_item_counts)

            tokenizer = self.info.get_tokenizer()
            prompt = decode_tokens(tokenizer, prompt_ids)
        else:
            (
                prompt_ids,
                prompt,
                mm_placeholders,
            ) = self._apply_prompt_updates(
                prompt_ids,
                mm_prompt_updates,
                mm_item_counts,
            )
            self._validate_mm_placeholders(mm_placeholders, mm_item_counts)

        return prompt_ids, prompt, mm_placeholders

    def apply(
        self,
        prompt: Union[str, list[int]],
        mm_data: MultiModalDataDict,
        hf_processor_mm_kwargs: Mapping[str, object],
        return_mm_hashes: bool = False,
    ) -> MultiModalInputs:
        """
        Process multi-modal inputs to be used in vLLM.

        The main steps are:

        1. Apply HF Processor on prompt text and multi-modal data together,
           outputting token IDs and processed tensors.
        2. Find and update sequences in the token IDs with placeholder tokens.
           The number of placeholder tokens equals the feature size of the
           multi-modal data outputted by the multi-modal encoder.
        3. Extract information about the placeholder tokens from the
           processed token IDs.
        """
        mm_items = self._to_mm_items(mm_data)

        (
            prompt_ids,
            mm_kwargs,
            mm_hashes,
            is_update_applied,
        ) = self._cached_apply_hf_processor(
            prompt,
            mm_items,
            hf_processor_mm_kwargs,
            return_mm_hashes=return_mm_hashes,
        )

        prompt_ids, prompt, mm_placeholders = self._maybe_apply_prompt_updates(
            mm_items=mm_items,
            hf_processor_mm_kwargs=hf_processor_mm_kwargs,
            prompt_ids=prompt_ids,
            mm_kwargs=mm_kwargs,
            is_update_applied=is_update_applied,
        )

        mm_placeholder_ranges = {
            modality: [item.to_range() for item in placeholders]
            for modality, placeholders in mm_placeholders.items()
        }

        return MultiModalInputs(
            type="multimodal",
            prompt=prompt,
            prompt_token_ids=prompt_ids,
            mm_kwargs=mm_kwargs,
            mm_hashes=mm_hashes,
            mm_placeholders=mm_placeholder_ranges,
        )


class EncDecMultiModalProcessor(BaseMultiModalProcessor[_I]):

    @abstractmethod
    def create_encoder_prompt(
        self,
        prompt: Union[str, list[int]],
        mm_data: MultiModalDataDict,
    ) -> Union[str, list[int]]:
        """
        Create input prompt for the encoder. HF processor will be applied on 
        this prompt during profiling and generation.
        """
        raise NotImplementedError

    @property
    def pad_dummy_encoder_prompt(self) -> bool:
        return False

    def create_decoder_prompt(
        self,
        prompt: Union[str, list[int]],
        mm_data: MultiModalDataDict,
    ) -> Union[str, list[int]]:
        """Create input prompt for the decoder."""
        return prompt

    def _get_enc_dec_inputs(
        self,
        prompt: Union[str, list[int]],
        mm_data: MultiModalDataDict,
        encoder_inputs: MultiModalInputs,
    ):
        tokenizer = self.info.get_tokenizer()
        decoder_prompt = self.create_decoder_prompt(prompt, mm_data)
        if isinstance(decoder_prompt, str):
            decoder_prompt_ids = encode_tokens(tokenizer,
                                               decoder_prompt,
                                               add_special_tokens=False)
        else:
            decoder_prompt_ids = decoder_prompt
            decoder_prompt = decode_tokens(tokenizer, decoder_prompt)

        mm_inputs = MultiModalEncDecInputs(
            encoder_prompt=encoder_inputs["prompt"],
            encoder_prompt_token_ids=encoder_inputs["prompt_token_ids"],
            **encoder_inputs)
        mm_inputs.update({
            "prompt": decoder_prompt,
            "prompt_token_ids": decoder_prompt_ids
        })
        return mm_inputs

    def apply(
        self,
        prompt: Union[str, list[int]],
        mm_data: MultiModalDataDict,
        hf_processor_mm_kwargs: Mapping[str, object],
        return_mm_hashes: bool = False,
    ) -> MultiModalEncDecInputs:
        """
        Process multi-modal inputs to be used in vLLM.
        The main processing steps are modified to fit encoder-decoder model:
        1. Create encoder prompt from input prompt text.
        2. Apply the HF processor on encoder prompt.
        3. Copy the input prompt text as decoder prompt inputs.
        """
        encoder_prompt = self.create_encoder_prompt(prompt, mm_data)
        encoder_inputs = super().apply(
            encoder_prompt,
            mm_data,
            hf_processor_mm_kwargs,
            return_mm_hashes,
        )

        return self._get_enc_dec_inputs(
            prompt=prompt,
            mm_data=mm_data,
            encoder_inputs=encoder_inputs,
        )<|MERGE_RESOLUTION|>--- conflicted
+++ resolved
@@ -1019,16 +1019,14 @@
                                                  **input_kwargs)
         self._cache[cache_key] = output_kwargs
 
-<<<<<<< HEAD
+    def put_item(self, item: ProcessingCacheItem) -> None:
+        self._cache[item.key] = item.value
+
     def reset(self) -> bool:
         self._cache.clear()
         self._stats.reset = True
 
         return True
-=======
-    def put_item(self, item: ProcessingCacheItem) -> None:
-        self._cache[item.key] = item.value
->>>>>>> d8037867
 
 
 class BaseProcessingInfo:
